--- conflicted
+++ resolved
@@ -676,11 +676,8 @@
 	store, err := mockstore.NewMockStore()
 	require.Nil(t, err)
 	defer store.Close() //nolint:errcheck
-<<<<<<< HEAD
-=======
 
 	session.SetSchemaLease(time.Second)
->>>>>>> 592a62f8
 	session.DisableStats4Test()
 	domain, err := session.BootstrapSession(store)
 	require.Nil(t, err)
@@ -715,10 +712,7 @@
 	require.Nil(t, err)
 	defer store.Close() //nolint:errcheck
 
-<<<<<<< HEAD
-=======
 	session.SetSchemaLease(time.Second)
->>>>>>> 592a62f8
 	session.DisableStats4Test()
 	domain, err := session.BootstrapSession(store)
 	require.Nil(t, err)
@@ -869,10 +863,7 @@
 		ticonfig.UpdateGlobal(func(conf *ticonfig.Config) {
 			conf.AlterPrimaryKey = true
 		})
-<<<<<<< HEAD
-=======
 		session.SetSchemaLease(time.Second)
->>>>>>> 592a62f8
 		session.DisableStats4Test()
 		domain, err := session.BootstrapSession(store)
 		require.Nil(t, err)
@@ -965,10 +956,7 @@
 	require.Nil(t, err)
 	defer store.Close() //nolint:errcheck
 
-<<<<<<< HEAD
-=======
 	session.SetSchemaLease(time.Second)
->>>>>>> 592a62f8
 	session.DisableStats4Test()
 	domain, err := session.BootstrapSession(store)
 	require.Nil(t, err)
